--- conflicted
+++ resolved
@@ -383,7 +383,6 @@
                     method(query, limit=0)
                     self.assertEqual(str(context.exception), error_message)
 
-<<<<<<< HEAD
     # These last two tests have some async and some sync parts, so 
     # the async parts are run manually using asyncio.run_until_complete()
     @test_vcr.use_cassette
@@ -615,12 +614,11 @@
                 with self.assertRaises(ValueError) as context:
                     await method(query, limit=0)
                     self.assertEqual(str(context.exception), error_message)
-=======
+
     @test_vcr.use_cassette
     def test_empty_paginated_results(self):
         data = self.sch.search_paper('n0 r3sult s3arch t3rm')
         self.assertEqual(data.total, 0)
->>>>>>> 1ee68d08
 
 
 if __name__ == '__main__':
